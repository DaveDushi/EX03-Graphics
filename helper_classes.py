import numpy as np


# This function gets a vector and returns its normalized form.
def normalize(vector):
    return vector / np.linalg.norm(vector)


# This function gets a vector and the normal of the surface it hit
# This function returns the vector that reflects from the surface
def reflected(vector, axis):
    """Return the reflection of ``vector`` around ``axis``.

    Parameters
    ----------
    vector : array_like
        Incoming vector that should be reflected.
    axis : array_like
        Surface normal (the axis we reflect about).

    Returns
    -------
    numpy.ndarray
        The reflected vector.
    """

    # Ensure the axis is normalized to avoid scaling the result
    n = normalize(axis)
    # Compute the reflection using the formula r = v - 2*(v·n)*n
    reflected_vec = vector - 2 * np.dot(vector, n) * n
    return reflected_vec

## Lights


class LightSource:
    def __init__(self, intensity):
        self.intensity = intensity


class DirectionalLight(LightSource):

    def __init__(self, intensity, direction):
        super().__init__(intensity)
<<<<<<< HEAD
        # store the light direction as a normalized numpy array. the direction
        # vector points from the light source **towards** the scene
=======
        # a directional light is defined only by its incoming direction
        # we normalize to keep subsequent computations stable
>>>>>>> e4848317
        self.direction = normalize(np.array(direction))

    # This function returns the ray that goes from the light source to a point
    def get_light_ray(self,intersection_point):
<<<<<<< HEAD
        # For a directional light, all rays share the same direction. The
        # shadow ray originates from the intersection point and goes opposite
        # to the light direction as we "look" towards the light source.
=======
        """Return a ray from ``intersection_point`` towards the light."""
        # For directional light, all rays travel in the same direction
        # (opposite to the light's direction vector).
>>>>>>> e4848317
        return Ray(intersection_point, -self.direction)

    # This function returns the distance from a point to the light source
    def get_distance_from_light(self, intersection):
<<<<<<< HEAD
        # Directional light is considered to be infinitely far away
=======
        # Directional light has no specific origin, hence the distance is
        # conceptually infinite. This can be used to disable attenuation.
>>>>>>> e4848317
        return np.inf

    # This function returns the light intensity at a point
    def get_intensity(self, intersection):
<<<<<<< HEAD
        # Intensity does not decay with distance for a directional light
=======
        # Intensity is constant everywhere for directional lights
>>>>>>> e4848317
        return self.intensity


class PointLight(LightSource):
    def __init__(self, intensity, position, kc, kl, kq):
        super().__init__(intensity)
        self.position = np.array(position)
        self.kc = kc
        self.kl = kl
        self.kq = kq

    # This function returns the ray that goes from a point to the light source
    def get_light_ray(self,intersection):
        return Ray(intersection, normalize(self.position - intersection))

    # This function returns the distance from a point to the light source
    def get_distance_from_light(self,intersection):
        # Euclidean distance from the intersection point to the light position
        return np.linalg.norm(self.position - intersection)

    # This function returns the light intensity at a point
    def get_intensity(self, intersection):
        # calculate distance between light source and intersection
        d = self.get_distance_from_light(intersection)
        attenuation = 1.0 / (self.kc + self.kl * d + self.kq * d * d)
        return self.intensity * attenuation


class SpotLight(LightSource):
    def __init__(self, intensity, position, direction, kc, kl, kq):
        super().__init__(intensity)
        # TODO

    # This function returns the ray that goes from the light source to a point
    def get_light_ray(self, intersection):
        #TODO
        pass

    def get_distance_from_light(self, intersection):
        #TODO
        pass

    def get_intensity(self, intersection):
        #TODO
        pass


class Ray:
    def __init__(self, origin, direction):
        self.origin = origin
        self.direction = direction

    # The function is getting the collection of objects in the scene and looks for the one with minimum distance.
    # The function should return the nearest object and its distance (in two different arguments)
    def nearest_intersected_object(self, objects):
        intersections = None
        nearest_object = None
        min_distance = np.inf
        #TODO
        return nearest_object, min_distance


class Object3D:
    def set_material(self, ambient, diffuse, specular, shininess, reflection):
        self.ambient = ambient
        self.diffuse = diffuse
        self.specular = specular
        self.shininess = shininess
        self.reflection = reflection


class Plane(Object3D):
    def __init__(self, normal, point):
        self.normal = np.array(normal)
        self.point = np.array(point)

    def intersect(self, ray: Ray):
        v = self.point - ray.origin
        t = np.dot(v, self.normal) / (np.dot(self.normal, ray.direction) + 1e-6)
        if t > 0:
            return t, self
        else:
            return None


class Triangle(Object3D):
    """
        C
        /\
       /  \
    A /____\ B

    The fornt face of the triangle is A -> B -> C.
    
    """
    def __init__(self, a, b, c):
        self.a = np.array(a)
        self.b = np.array(b)
        self.c = np.array(c)
        self.normal = self.compute_normal()

    # computes normal to the trainagle surface. Pay attention to its direction!
    def compute_normal(self):
        # TODO
        pass

    def intersect(self, ray: Ray):
        # TODO
        pass

class Diamond(Object3D):
    """     
            D
            /\*\
           /==\**\
         /======\***\
       /==========\***\
     /==============\****\
   /==================\*****\
A /&&&&&&&&&&&&&&&&&&&&\ B &&&/ C
   \==================/****/
     \==============/****/
       \==========/****/
         \======/***/
           \==/**/
            \/*/
             E 
    
    Similar to Traingle, every from face of the diamond's faces are:
        A -> B -> D
        B -> C -> D
        A -> C -> B
        E -> B -> A
        E -> C -> B
        C -> E -> A
    """
    def __init__(self, v_list):
        self.v_list = v_list
        self.triangle_list = self.create_triangle_list()

    def create_triangle_list(self):
        l = []
        t_idx = [
                [0,1,3],
                [1,2,3],
                [0,3,2],
                 [4,1,0],
                 [4,2,1],
                 [2,4,0]]
        # TODO
        return l

    def apply_materials_to_triangles(self):
        # TODO
        pass

    def intersect(self, ray: Ray):
        # TODO
        pass

class Sphere(Object3D):
    def __init__(self, center, radius: float):
        self.center = center
        self.radius = radius

    def intersect(self, ray: Ray):
        #TODO
        pass
<|MERGE_RESOLUTION|>--- conflicted
+++ resolved
@@ -42,45 +42,27 @@
 
     def __init__(self, intensity, direction):
         super().__init__(intensity)
-<<<<<<< HEAD
-        # store the light direction as a normalized numpy array. the direction
-        # vector points from the light source **towards** the scene
-=======
         # a directional light is defined only by its incoming direction
         # we normalize to keep subsequent computations stable
->>>>>>> e4848317
         self.direction = normalize(np.array(direction))
 
     # This function returns the ray that goes from the light source to a point
     def get_light_ray(self,intersection_point):
-<<<<<<< HEAD
-        # For a directional light, all rays share the same direction. The
-        # shadow ray originates from the intersection point and goes opposite
-        # to the light direction as we "look" towards the light source.
-=======
         """Return a ray from ``intersection_point`` towards the light."""
         # For directional light, all rays travel in the same direction
         # (opposite to the light's direction vector).
->>>>>>> e4848317
         return Ray(intersection_point, -self.direction)
 
     # This function returns the distance from a point to the light source
     def get_distance_from_light(self, intersection):
-<<<<<<< HEAD
-        # Directional light is considered to be infinitely far away
-=======
+
         # Directional light has no specific origin, hence the distance is
         # conceptually infinite. This can be used to disable attenuation.
->>>>>>> e4848317
         return np.inf
 
     # This function returns the light intensity at a point
     def get_intensity(self, intersection):
-<<<<<<< HEAD
-        # Intensity does not decay with distance for a directional light
-=======
         # Intensity is constant everywhere for directional lights
->>>>>>> e4848317
         return self.intensity
 
 
